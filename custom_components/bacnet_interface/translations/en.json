--- conflicted
+++ resolved
@@ -18,12 +18,8 @@
     },
     "error": {
       "already_configured": "[%key:common::config_flow::abort::already_configured_service%]",
-<<<<<<< HEAD
-      "cannot_connect": "Can't connect to the add-on."
-=======
       "cannot_connect": "Can't connect to the add-on.",
       "empty_response": "Empty response from the add-on. Is the add-on on the right network?"
->>>>>>> 0c94d98e
     },
     "abort": {
       "single_instance_allowed": "Only one instance of this integration is allowed!"
